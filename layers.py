"""Assortment of layers for use in models.py.

Author:
    Chris Chute (chute@stanford.edu)
"""

import torch
import torch.nn as nn
import torch.nn.functional as F
import math
import numpy as np

from torch.nn.utils.rnn import pack_padded_sequence, pad_packed_sequence
from util import masked_softmax


class CharEmbedding(nn.Module):
    def __init__(self, char_vectors, hidden_size, drop_prob=0.):
        super(CharEmbedding, self).__init__()
        self.drop_prob = drop_prob
        self.embed = nn.Embedding.from_pretrained(char_vectors)
        self.proj = nn.Linear(char_vectors.size(
            1)*16, hidden_size, bias=False)

    def forward(self, x):
        emb = self.embed(x)
        # TODO: 降维
        emb = emb.view(emb.size(0), emb.size(1), -1)
        emb = F.dropout(emb, self.drop_prob, self.training)
        emb = self.proj(emb)

        return emb


class WordEmbedding(nn.Module):
    def __init__(self, word_vectors, hidden_size, drop_prob=0.):
        super(WordEmbedding, self).__init__()
        self.drop_prob = drop_prob
        self.embed = nn.Embedding.from_pretrained(word_vectors)
        self.proj = nn.Linear(word_vectors.size(1), hidden_size, bias=False)

    def forward(self, x):
        emb = self.embed(x)
        emb = F.dropout(emb, self.drop_prob, self.training)
        emb = self.proj(emb)

        return emb


class Embedding(nn.Module):
    """Embedding layer used by BiDAF, without the character-level component.

    Word-level embeddings are further refined using a 2-layer Highway Encoder
    (see `HighwayEncoder` class for details).

    ###### there is no character-level embedding, but paper does.
    Args:
        word_vectors (torch.Tensor): Pre-trained word vectors.
        hidden_size (int): Size of hidden activations.
        drop_prob (float): Probability of zero-ing out activations
    """

    def __init__(self, word_vectors, hidden_size, drop_prob):
        super(Embedding, self).__init__()
        self.drop_prob = drop_prob
        self.embed = nn.Embedding.from_pretrained(word_vectors)
        self.proj = nn.Linear(word_vectors.size(1), hidden_size, bias=False)
        self.hwy = HighwayEncoder(2, hidden_size)

    def forward(self, x):
        emb = self.embed(x)  # (batch_size, seq_len, embed_size)
        emb = F.dropout(emb, self.drop_prob, self.training)
        emb = self.proj(emb)  # (batch_size, seq_len, hidden_size)
        emb = self.hwy(emb)  # (batch_size, seq_len, hidden_size)

        return emb


class HighwayEncoder(nn.Module):
    """Encode an input sequence using a highway network.

    Based on the paper:
    "Highway Networks"
    by Rupesh Kumar Srivastava, Klaus Greff, Jürgen Schmidhuber
    (https://arxiv.org/abs/1505.00387).

    Args:
        num_layers (int): Number of layers in the highway encoder.
        hidden_size (int): Size of hidden activations.
    """

    def __init__(self, num_layers, hidden_size):
        super(HighwayEncoder, self).__init__()
        self.transforms = nn.ModuleList([nn.Linear(hidden_size, hidden_size)
                                         for _ in range(num_layers)])
        self.gates = nn.ModuleList([nn.Linear(hidden_size, hidden_size)
                                    for _ in range(num_layers)])

    def forward(self, x):
        for gate, transform in zip(self.gates, self.transforms):
            # Shapes of g, t, and x are all (batch_size, seq_len, hidden_size)
            g = torch.sigmoid(gate(x))
            t = F.relu(transform(x))
            x = g * t + (1 - g) * x

        return x


class RNNEncoder(nn.Module):
    """General-purpose layer for encoding a sequence using a bidirectional RNN.

    Encoded output is the RNN's hidden state at each position, which
    has shape `(batch_size, seq_len, hidden_size * 2)`.

    Args:
        input_size (int): Size of a single timestep in the input.
        hidden_size (int): Size of the RNN hidden state.
        num_layers (int): Number of layers of RNN cells to use.
        drop_prob (float): Probability of zero-ing out activations.
    """

    def __init__(self,
                 input_size,
                 hidden_size,
                 num_layers,
                 drop_prob=0.):
        super(RNNEncoder, self).__init__()
        self.drop_prob = drop_prob
        self.rnn = nn.LSTM(input_size, hidden_size, num_layers,
                           batch_first=True,
                           bidirectional=True,
                           dropout=drop_prob if num_layers > 1 else 0.)

    def forward(self, x, lengths):
        # Save original padded length for use by pad_packed_sequence
        orig_len = x.size(1)

        # Sort by length and pack sequence for RNN
        lengths, sort_idx = lengths.sort(0, descending=True)
        x = x[sort_idx]  # (batch_size, seq_len, input_size)
        x = pack_padded_sequence(x, lengths, batch_first=True)

        # Apply RNN
        x, _ = self.rnn(x)  # (batch_size, seq_len, 2 * hidden_size)

        # Unpack and reverse sort
        x, _ = pad_packed_sequence(x, batch_first=True, total_length=orig_len)
        _, unsort_idx = sort_idx.sort(0)
        x = x[unsort_idx]  # (batch_size, seq_len, 2 * hidden_size)

        # Apply dropout (RNN applies dropout after all but the last layer)
        x = F.dropout(x, self.drop_prob, self.training)

        return x


class BiDAFAttention(nn.Module):
    """Bidirectional attention originally used by BiDAF.

    Bidirectional attention computes attention in two directions:
    The context attends to the query and the query attends to the context.
    The output of this layer is the concatenation of [context, c2q_attention,
    context * c2q_attention, context * q2c_attention]. This concatenation allows
    the attention vector at each timestep, along with the embeddings from
    previous layers, to flow through the attention layer to the modeling layer.
    The output has shape (batch_size, context_len, 8 * hidden_size).

    Args:
        hidden_size (int): Size of hidden activations.
        drop_prob (float): Probability of zero-ing out activations.
    """

    def __init__(self, hidden_size, drop_prob=0.1):
        super(BiDAFAttention, self).__init__()
        self.drop_prob = drop_prob
        self.c_weight = nn.Parameter(torch.zeros(hidden_size, 1))
        self.q_weight = nn.Parameter(torch.zeros(hidden_size, 1))
        self.cq_weight = nn.Parameter(torch.zeros(1, 1, hidden_size))
        for weight in (self.c_weight, self.q_weight, self.cq_weight):
            nn.init.xavier_uniform_(weight)
        self.bias = nn.Parameter(torch.zeros(1))

    def forward(self, c, q, c_mask, q_mask):
        batch_size, c_len, _ = c.size()
        q_len = q.size(1)
        s = self.get_similarity_matrix(c, q)  # (batch_size, c_len, q_len)
        c_mask = c_mask.view(batch_size, c_len, 1)  # (batch_size, c_len, 1)
        q_mask = q_mask.view(batch_size, 1, q_len)  # (batch_size, 1, q_len)
        s1 = masked_softmax(s, q_mask, dim=2)  # (batch_size, c_len, q_len)
        s2 = masked_softmax(s, c_mask, dim=1)  # (batch_size, c_len, q_len)

        # (bs, c_len, q_len) x (bs, q_len, hid_size) => (bs, c_len, hid_size)
        # batch multiply
        a = torch.bmm(s1, q)
        # (bs, c_len, c_len) x (bs, c_len, hid_size) => (bs, c_len, hid_size)
        b = torch.bmm(torch.bmm(s1, s2.transpose(1, 2)), c)

        x = torch.cat([c, a, c * a, c * b], dim=2)  # (bs, c_len, 4 * hid_size)
        return x

    def get_similarity_matrix(self, c, q):
        """Get the "similarity matrix" between context and query (using the
        terminology of the BiDAF paper).

        A naive implementation as described in BiDAF would concatenate the
        three vectors then project the result with a single weight matrix. This
        method is a more memory-efficient implementation of the same operation.

        See Also:
            Equation 1 in https://arxiv.org/abs/1611.01603
        """
        c_len, q_len = c.size(1), q.size(1)
        # (bs, c_len, hid_size)
        c = F.dropout(c, self.drop_prob, self.training)
        # (bs, q_len, hid_size)
        q = F.dropout(q, self.drop_prob, self.training)

        # Shapes: (batch_size, c_len, q_len)
        s0 = torch.matmul(c, self.c_weight).expand([-1, -1, q_len])
        s1 = torch.matmul(q, self.q_weight).transpose(1, 2) \
            .expand([-1, c_len, -1])
        s2 = torch.matmul(c * self.cq_weight, q.transpose(1, 2))
        s = s0 + s1 + s2 + self.bias

        return s

    def gram_matrix(self, x):
        (b, c, h) = x.size()
        features_t = x.transpose(1, 2)
        gram = x.bmm(features_t) / (h * c)
        return gram


class BiDAFOutput(nn.Module):
    """Output layer used by BiDAF for question answering.

    Computes a linear transformation of the attention and modeling
    outputs, then takes the softmax of the result to get the start pointer.
    A bidirectional LSTM is then applied the modeling output to produce `mod_2`.
    A second linear+softmax of the attention output and `mod_2` is used
    to get the end pointer.

    Args:
        hidden_size (int): Hidden size used in the BiDAF model.
        drop_prob (float): Probability of zero-ing out activations.
    """

    def __init__(self, hidden_size, drop_prob):
        super(BiDAFOutput, self).__init__()
        self.att_linear_1 = nn.Linear(8 * hidden_size, 1)
        self.mod_linear_1 = nn.Linear(2 * hidden_size, 1)

        self.rnn = RNNEncoder(input_size=2 * hidden_size,
                              hidden_size=hidden_size,
                              num_layers=1,
                              drop_prob=drop_prob)

        self.att_linear_2 = nn.Linear(8 * hidden_size, 1)
        self.mod_linear_2 = nn.Linear(2 * hidden_size, 1)

    def forward(self, att, mod, mask):
        # Shapes: (batch_size, seq_len, 1)
        logits_1 = self.att_linear_1(att) + self.mod_linear_1(mod)
        mod_2 = self.rnn(mod, mask.sum(-1))
        logits_2 = self.att_linear_2(att) + self.mod_linear_2(mod_2)

        # Shapes: (batch_size, seq_len)
        log_p1 = masked_softmax(logits_1.squeeze(), mask, log_softmax=True)
        log_p2 = masked_softmax(logits_2.squeeze(), mask, log_softmax=True)

        return log_p1, log_p2

############################################################################


class Norm(nn.Module):
    def __init__(self, d_model, eps=1e-6):
        super().__init__()

        self.size = d_model

        # create two learnable parameters to calibrate normalisation
        self.alpha = nn.Parameter(torch.ones(self.size))
        self.bias = nn.Parameter(torch.zeros(self.size))

        self.eps = eps

    def forward(self, x):
        norm = self.alpha * (x - x.mean(dim=-1, keepdim=True)) \
            / (x.std(dim=-1, keepdim=True) + self.eps) + self.bias
        return norm


class ScaledDotProductAttention(nn.Module):
    ''' Scaled Dot-Product Attention '''

    def __init__(self, temperature, attn_dropout=0.1):
        super().__init__()
        self.temperature = temperature
        self.dropout = nn.Dropout(attn_dropout)
        self.softmax = nn.Softmax(dim=2)

    def forward(self, q, k, v, mask=None):

        attn = torch.bmm(q, k.transpose(1, 2))
        attn = attn / self.temperature

        if mask is not None:
            attn = attn.masked_fill(mask, -np.inf)

        attn = self.softmax(attn)
        attn = self.dropout(attn)
        output = torch.bmm(attn, v)

        return output, attn


def attention(q, k, v, d_k, mask=None, dropout=None):
    scores = torch.matmul(q, k.transpose(-2, -1)) / math.sqrt(d_k)

    if mask is not None:
        mask = (mask.view(mask.shape[0], mask.shape[1], 1)
                * mask.view(mask.shape[0], 1, mask.shape[1]))
        identity = torch.eye(mask.shape[1], mask.shape[1]).cuda().view(
            1, mask.shape[1], mask.shape[1])
        mask = mask * (1 - identity.type(torch.cuda.ByteTensor))
        mask = mask.unsqueeze(1).expand(
            mask.shape[0], 4, mask.shape[1], mask.shape[2])
        scores = scores.masked_fill(mask == 0, -1e9)
    scores = F.softmax(scores, dim=-1)

    if dropout is not None:
        scores = dropout(scores)

    output = torch.matmul(scores, v)
    return output


class MultiHeadAttention(nn.Module):
    def __init__(self, heads, d_model, dropout=0.1):
        super().__init__()

        self.d_model = d_model
        self.d_k = d_model // heads
        self.h = heads

        self.q_linear = nn.Linear(d_model, d_model)
        self.v_linear = nn.Linear(d_model, d_model)
        self.k_linear = nn.Linear(d_model, d_model)

        self.dropout = nn.Dropout(p=dropout)
        self.out = nn.Linear(d_model, d_model)

    def forward(self, q, k, v, mask=None):
        bs = q.size(0)

        # perform linear operation and split into N heads
        k = self.k_linear(k).view(bs, -1, self.h, self.d_k)
        q = self.q_linear(q).view(bs, -1, self.h, self.d_k)
        v = self.v_linear(v).view(bs, -1, self.h, self.d_k)

        # transpose to get dimensions bs * N * sl * d_model
        k = k.transpose(1, 2)
        q = q.transpose(1, 2)
        v = v.transpose(1, 2)

        # calculate attention using function we will define next
        scores = attention(q, k, v, self.d_k, mask, self.dropout)
        # concatenate heads and put through final linear layer
        concat = scores.transpose(1, 2).contiguous() \
            .view(bs, -1, self.d_model)
        output = self.out(concat)

        return output


class FeedForward(nn.Module):
    def __init__(self, d_model, d_ff=2048, dropout=0.1):
        super().__init__()

        # We set d_ff as a default to 2048
        self.linear_1 = nn.Linear(d_model, d_ff)
        self.dropout = nn.Dropout(dropout)
        self.linear_2 = nn.Linear(d_ff, d_model)

    def forward(self, x):
        x = self.dropout(F.relu(self.linear_1(x)))
        x = self.linear_2(x)
        return x

################################################################


class SelfMatcher(nn.Module):
    def __init__(self, in_size, dropout=None):
        super(SelfMatcher, self).__init__()
        self.hidden_size = in_size
        self.in_size = in_size
        self.gru = nn.GRUCell(input_size=in_size, hidden_size=self.hidden_size)
        self.Wp = nn.Linear(self.in_size, self.hidden_size, bias=False)
        self.Wp_ = nn.Linear(self.in_size, self.hidden_size, bias=False)
        self.out_size = self.hidden_size
        self.dropout = nn.Dropout(p=dropout)

    def forward(self, v):
        (batch_size, l, _) = v.size()
        h = torch.randn(batch_size, self.hidden_size).to(device)
        V = torch.randn(l, batch_size, self.hidden_size).to(device)
        hs = torch.zeros(l, batch_size, self.out_size).to(device)

        # temp = tanh ( w*v + w_*v )
        # s = temp * vT
        # a = softmax(s)
        # c = a * v
        # h = gru(c, v)

        for i in range(l):
<<<<<<< HEAD
            Wpv = self.Wp(v[:,i,:]).unsqueeze(1)
#             print(Wpv.size())
=======
            Wpv = self.Wp(v[:, i, :]).unsqueeze(1)
            # print(Wpv.size())
>>>>>>> 647a9faa
            Wpv_ = self.Wp_(v)
            # print(Wpv_.size())
            x = torch.tanh(Wpv + Wpv_)
            # print('x:', x.size()) # [64, 255, 800]
            # x = x.permute([1, 0, 2])
            s = torch.bmm(x, V)
            # print('s:', s.size())
            s = torch.squeeze(s, 2)
            a = F.softmax(s, 1).unsqueeze(1)
            c = torch.bmm(a, v).squeeze()
            h = self.gru(c, h)
            hs[i] = h
            # logger.gpu_mem_log("SelfMatcher {:002d}".format(i), ['x', 'Wpv', 'Wpv_', 's', 'c', 'hs'], [x.data, Wpv.data, Wpv_.data, s.data, c.data, hs.data])
            # Wpv.detach(), Wpv_.detach(), x.detach(), s.detach(), a.detach(), c.detach()
            del Wpv, Wpv_, x, s, a, c
        hs = self.dropout(hs)
        del h, v
        # print(hs.permute(1,0,2).size())
        return hs.permute(1, 0, 2)
###############################################################


class GELU(nn.Module):
    """
    Paper Section 3.4, last paragraph notice that BERT used the GELU instead of RELU
    """

    def forward(self, x):
        # return torch.nn.functional.gelu(x.float())
        # The first approximation has more operations than the second
        # See https://arxiv.org/abs/1606.08415
        # return 0.5 * x * (1 + torch.tanh(math.sqrt(2 / math.pi) * (x + 0.044715 * torch.pow(x, 3))))
        return x * torch.sigmoid(1.702 * x)


class Boom(nn.Module):

    def __init__(self, d_model, dim_feedforward=2048, dropout=0.1, shortcut=False):
        super(Boom, self).__init__()
        self.linear1 = nn.Linear(d_model, dim_feedforward)
        self.dropout = nn.Dropout(dropout) if dropout else None
        if not shortcut:
            self.linear2 = nn.Linear(dim_feedforward, d_model)
        self.shortcut = shortcut
        #self.act = nn.ReLU()
        self.act = GELU()
        #self.act = nn.Tanh()

    def forward(self, input):
        x = self.act(self.linear1(input))
        if self.dropout:
            x = self.dropout(x)
        if self.shortcut:
            # Trim the end off if the size is different
            ninp = input.shape[-1]
            x = torch.narrow(x, -1, 0, x.shape[-1] // ninp * ninp)
            # Divide the hidden size evenly into chunks
            x = x.view(*x.shape[:-1], x.shape[-1] // ninp, ninp)
            # Collapse the chunks through summation
            #h = h + self.drop(x).sum(dim=-2)
            z = x.sum(dim=-2)
        else:
            z = self.linear2(x)
        return z<|MERGE_RESOLUTION|>--- conflicted
+++ resolved
@@ -415,13 +415,8 @@
         # h = gru(c, v)
 
         for i in range(l):
-<<<<<<< HEAD
-            Wpv = self.Wp(v[:,i,:]).unsqueeze(1)
-#             print(Wpv.size())
-=======
             Wpv = self.Wp(v[:, i, :]).unsqueeze(1)
             # print(Wpv.size())
->>>>>>> 647a9faa
             Wpv_ = self.Wp_(v)
             # print(Wpv_.size())
             x = torch.tanh(Wpv + Wpv_)
