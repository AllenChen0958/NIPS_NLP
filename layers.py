--- conflicted
+++ resolved
@@ -321,7 +321,6 @@
     scores = torch.matmul(q, k.transpose(-2, -1)) / math.sqrt(d_k)
 
     if mask is not None:
-<<<<<<< HEAD
         mask = (mask.view(mask.shape[0], mask.shape[1], 1)
                 * mask.view(mask.shape[0], 1, mask.shape[1]))
         identity = torch.eye(mask.shape[1], mask.shape[1]).cuda().view(
@@ -329,16 +328,6 @@
         mask = mask * (1 - identity.type(torch.cuda.ByteTensor))
         mask = mask.unsqueeze(1).expand(
             mask.shape[0], 4, mask.shape[1], mask.shape[2])
-#         mask = mask.unsqueeze(1)
-#         mask = mask.view(mask.size()[0], 4, mask.size()
-#         print(mask.size(), scores.size())
-#         mask = torch.matmul(mask.transpose(-2,-1), mask)
-=======
-        mask = (mask.view(mask.shape[0], mask.shape[1], 1) * mask.view(mask.shape[0], 1, mask.shape[1]))
-        identity = torch.eye(mask.shape[1], mask.shape[1]).cuda().view(1, mask.shape[1], mask.shape[1])
-        mask = mask * (1 - identity.type(torch.cuda.ByteTensor)) 
-        mask = mask.unsqueeze(1).expand(mask.shape[0], 4, mask.shape[1], mask.shape[2])
->>>>>>> d2b99c2b
         scores = scores.masked_fill(mask == 0, -1e9)
     scores = F.softmax(scores, dim=-1)
 
@@ -402,6 +391,8 @@
         return x
 
 ################################################################
+
+
 class SelfMatcher(nn.Module):
     def __init__(self, in_size, dropout=None):
         super(SelfMatcher, self).__init__()
@@ -414,10 +405,6 @@
         self.dropout = nn.Dropout(p=dropout)
 
     def forward(self, v):
-<<<<<<< HEAD
-
-        return hs
-=======
         # temp = tanh ( w*v + w_*v )
         # s = temp * vT
         # a = softmax(s)
@@ -425,38 +412,42 @@
         # h = gru(c, v)
 
         for i in range(l):
-            Wpv = self.Wp(v[:,i,:]).unsqueeze(1)
-#             print(Wpv.size()) 
+            Wpv = self.Wp(v[:, i, :]).unsqueeze(1)
+            # print(Wpv.size())
             Wpv_ = self.Wp_(v)
-#             print(Wpv_.size()) 
+            # print(Wpv_.size())
             x = torch.tanh(Wpv + Wpv_)
-#             print('x:', x.size()) # [64, 255, 800]
-#             x = x.permute([1, 0, 2])
+            # print('x:', x.size()) # [64, 255, 800]
+            # x = x.permute([1, 0, 2])
             s = torch.bmm(x, V)
-#             print('s:', s.size())
+            # print('s:', s.size())
             s = torch.squeeze(s, 2)
             a = F.softmax(s, 1).unsqueeze(1)
             c = torch.bmm(a, v).squeeze()
             h = self.gru(c, h)
             hs[i] = h
-#             logger.gpu_mem_log("SelfMatcher {:002d}".format(i), ['x', 'Wpv', 'Wpv_', 's', 'c', 'hs'], [x.data, Wpv.data, Wpv_.data, s.data, c.data, hs.data])
-#             Wpv.detach(), Wpv_.detach(), x.detach(), s.detach(), a.detach(), c.detach()
+            # logger.gpu_mem_log("SelfMatcher {:002d}".format(i), ['x', 'Wpv', 'Wpv_', 's', 'c', 'hs'], [x.data, Wpv.data, Wpv_.data, s.data, c.data, hs.data])
+            # Wpv.detach(), Wpv_.detach(), x.detach(), s.detach(), a.detach(), c.detach()
             del Wpv, Wpv_, x, s, a, c
         hs = self.dropout(hs)
         del h, v
-#         print(hs.permute(1,0,2).size())
-        return hs.permute(1,0,2)
+        # print(hs.permute(1,0,2).size())
+        return hs.permute(1, 0, 2)
 ###############################################################
+
+
 class GELU(nn.Module):
     """
     Paper Section 3.4, last paragraph notice that BERT used the GELU instead of RELU
     """
-    def forward(self, x):
-        #return torch.nn.functional.gelu(x.float())
+
+    def forward(self, x):
+        # return torch.nn.functional.gelu(x.float())
         # The first approximation has more operations than the second
         # See https://arxiv.org/abs/1606.08415
-        #return 0.5 * x * (1 + torch.tanh(math.sqrt(2 / math.pi) * (x + 0.044715 * torch.pow(x, 3))))
+        # return 0.5 * x * (1 + torch.tanh(math.sqrt(2 / math.pi) * (x + 0.044715 * torch.pow(x, 3))))
         return x * torch.sigmoid(1.702 * x)
+
 
 class Boom(nn.Module):
 
@@ -473,7 +464,8 @@
 
     def forward(self, input):
         x = self.act(self.linear1(input))
-        if self.dropout: x = self.dropout(x)
+        if self.dropout:
+            x = self.dropout(x)
         if self.shortcut:
             # Trim the end off if the size is different
             ninp = input.shape[-1]
@@ -485,5 +477,4 @@
             z = x.sum(dim=-2)
         else:
             z = self.linear2(x)
-        return z
->>>>>>> d2b99c2b
+        return z