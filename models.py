--- conflicted
+++ resolved
@@ -42,22 +42,12 @@
                                      drop_prob=drop_prob)
 
         self.att = layers.BiDAFAttention(hidden_size=2 * hidden_size,
-<<<<<<< HEAD
-                                         drop_prob=drop_prob,
-                                         ndf=100)
-        self.self_att = layers.SelfAttentionRNET(in_size = 8 * hidden_size,
-                                                 hidden_size = hidden_size,
-                                                 dropout = drop_prob,
-                                                 )
-=======
-                                         drop_prob=drop_prob)
 
         self.norm = layers.Norm(d_model=8*hidden_size)
 
         self.self_att = layers.MultiHeadAttention(heads=heads,
                                                   d_model=8 * hidden_size,
                                                   dropout=drop_prob)
->>>>>>> 0a5f8e5e
 
         self.mod = layers.RNNEncoder(input_size=8 * hidden_size,
                                      hidden_size=hidden_size,
