"""Top-level model classes.

Author:
    Chris Chute (chute@stanford.edu)
"""

import layers
import torch
import torch.nn as nn


class BiDAF(nn.Module):
    """Baseline BiDAF model for SQuAD.

    Based on the paper:
    "Bidirectional Attention Flow for Machine Comprehension"
    by Minjoon Seo, Aniruddha Kembhavi, Ali Farhadi, Hannaneh Hajishirzi
    (https://arxiv.org/abs/1611.01603).

    Follows a high-level structure commonly found in SQuAD models:
        - Embedding layer: Embed word indices to get word vectors.
        - Encoder layer: Encode the embedded sequence.
        - Attention layer: Apply an attention mechanism to the encoded sequence.
        - Model encoder layer: Encode the sequence again.
        - Output layer: Simple layer (e.g., fc + softmax) to get final outputs.

    Args:
        word_vectors (torch.Tensor): Pre-trained word vectors.
        hidden_size (int): Number of features in the hidden state at each layer.
        drop_prob (float): Dropout probability.
    """

    def __init__(self, word_vectors, hidden_size, drop_prob=0., heads = 8):
        super(BiDAF, self).__init__()
        self.emb = layers.Embedding(word_vectors=word_vectors,
                                    hidden_size=hidden_size,
                                    drop_prob=drop_prob)

        self.enc = layers.RNNEncoder(input_size=hidden_size,
                                     hidden_size=hidden_size,
                                     num_layers=1,
                                     drop_prob=drop_prob)

        self.att = layers.BiDAFAttention(hidden_size=2 * hidden_size, drop_prob=drop_prob)

        self.norm = layers.Norm(d_model=8*hidden_size)

        self.self_att = layers.MultiHeadAttention(heads=heads,
                                                  d_model=8 * hidden_size,
                                                  dropout=drop_prob)

        self.self_match = layers.SelfMatcher(in_size=8 * hidden_size)

        self.mod = layers.RNNEncoder(input_size=8 * hidden_size,
                                     hidden_size=hidden_size,
                                     num_layers=2,
                                     drop_prob=drop_prob)

        self.out = layers.BiDAFOutput(hidden_size=hidden_size,
                                      drop_prob=drop_prob)

    def forward(self, cw_idxs, qw_idxs):
        c_mask = torch.zeros_like(cw_idxs) != cw_idxs       # Context
        q_mask = torch.zeros_like(qw_idxs) != qw_idxs       # Query
        c_len, q_len = c_mask.sum(-1), q_mask.sum(-1)

        # print("------------------")
        c_emb = self.emb(cw_idxs)         # (batch_size, c_len, hidden_size)
        q_emb = self.emb(qw_idxs)  # (batch_size, q_len, hidden_size)
        # print("c_emb Size：", c_emb.size())
        # print("q_emb Size：", q_emb.size())

        # (batch_size, c_len, 2 * hidden_size)
        c_enc = self.enc(c_emb, c_len)
        q_enc = self.enc(q_emb, q_len)  # (batch_size, q_len, 2 * hidden_size)

        # print("c_enc Size：", c_enc.size())
        # print("q_enc Size：", q_enc.size())

        att = self.att(c_enc, q_enc,
                       c_mask, q_mask, )    # (batch_size, c_len, 8 * hidden_size)
        # x = self.norm(att)

        # selfatt = self.self_att(x, x, x)

<<<<<<< HEAD
        mod = self.mod(selfatt, c_len)        # (batch_size, c_len, 2 * hidden_size)
=======
        self_match = self.self_match(att)

        mod = self.mod(self_match, c_len)        # (batch_size, c_len, 2 * hidden_size)
>>>>>>> a4d5692f

        out = self.out(self_match, mod, c_mask)  # 2 tensors, each (batch_size, c_len)

        return out<|MERGE_RESOLUTION|>--- conflicted
+++ resolved
@@ -83,13 +83,11 @@
 
         # selfatt = self.self_att(x, x, x)
 
-<<<<<<< HEAD
         mod = self.mod(selfatt, c_len)        # (batch_size, c_len, 2 * hidden_size)
-=======
+
         self_match = self.self_match(att)
 
         mod = self.mod(self_match, c_len)        # (batch_size, c_len, 2 * hidden_size)
->>>>>>> a4d5692f
 
         out = self.out(self_match, mod, c_mask)  # 2 tensors, each (batch_size, c_len)
 
