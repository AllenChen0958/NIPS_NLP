--- conflicted
+++ resolved
@@ -59,20 +59,19 @@
         q_mask = torch.zeros_like(qw_idxs) != qw_idxs       # Query
         c_len, q_len = c_mask.sum(-1), q_mask.sum(-1)
 
-        print("------------------")
+        # print("------------------")
         c_emb = self.emb(cw_idxs)         # (batch_size, c_len, hidden_size)
         q_emb = self.emb(qw_idxs)  # (batch_size, q_len, hidden_size)
-        print("c_emb Size：", c_emb.size())
-        print("q_emb Size：", q_emb.size())
+        # print("c_emb Size：", c_emb.size())
+        # print("q_emb Size：", q_emb.size())
 
         # (batch_size, c_len, 2 * hidden_size)
         c_enc = self.enc(c_emb, c_len)
         q_enc = self.enc(q_emb, q_len)  # (batch_size, q_len, 2 * hidden_size)
 
-        print("c_enc Size：", c_enc.size())
-        print("q_enc Size：", q_enc.size())
+        # print("c_enc Size：", c_enc.size())
+        # print("q_enc Size：", q_enc.size())
 
-<<<<<<< HEAD
         att, f = self.att(c_enc, q_enc,
                        c_mask, q_mask, )    # (batch_size, c_len, 8 * hidden_size)
 
@@ -80,21 +79,4 @@
 
         out = self.out(att, mod, c_mask)  # 2 tensors, each (batch_size, c_len)
 
-        return out, f
-=======
-        att = self.att(c_enc, q_enc,
-                       c_mask, q_mask)  # (batch_size, c_len, 8 * hidden_size)
-
-        print("att Size：", att.size())
-
-        mod = self.mod(att, c_len)  # (batch_size, c_len, 2 * hidden_size)
-
-        print("mod Size：", mod.size())
-
-        out = self.out(att, mod, c_mask)  # 2 tensors, each (batch_size, c_len)
-
-        print("out Size：", out.size())
-
-        print("------------------")
-        return out
->>>>>>> e11f42cf
+        return out, f