"""Train a model on SQuAD.

Author:
    Chris Chute (chute@stanford.edu)
"""

import numpy as np
import random
import torch
import torch.nn as nn
import torch.nn.functional as F
import torch.optim as optim
import torch.optim.lr_scheduler as sched
import torch.utils.data as data
import util

from args import get_train_args
from collections import OrderedDict
from json import dumps
from models import BiDAF
from tensorboardX import SummaryWriter
from tqdm import tqdm
from ujson import load as json_load
from util import collate_fn, SQuAD


def main(args):
    # Set up logging and devices
    args.save_dir = util.get_save_dir(args.save_dir, args.name, training=True)
    log = util.get_logger(args.save_dir, args.name)
    tbx = SummaryWriter(args.save_dir)
    device, args.gpu_ids = util.get_available_devices()
    log.info(f'Args: {dumps(vars(args), indent=4, sort_keys=True)}')
    args.batch_size *= max(1, len(args.gpu_ids))

    # Set random seed
    # To make the data generation of every experiment same
    log.info(f'Using random seed {args.seed}...')
    random.seed(args.seed)
    np.random.seed(args.seed)
    torch.manual_seed(args.seed)
    torch.cuda.manual_seed_all(args.seed)

    # Get embeddings
    log.info('Loading embeddings...')
    word_vectors = util.torch_from_json(args.word_emb_file)
    char_vectors = util.torch_from_json(args.char_emb_file)
    print(word_vectors.size())
    print(char_vectors.size())

    # Get model
    log.info('Building model...')
    model = BiDAF(word_vectors=word_vectors,
                  char_vectors=char_vectors,
                  hidden_size=args.hidden_size,
                  drop_prob=args.drop_prob)
    model = nn.DataParallel(model, args.gpu_ids)
    if args.load_path:
        log.info(f'Loading checkpoint from {args.load_path}...')
        model, step = util.load_model(model, args.load_path, args.gpu_ids)
    else:
        step = 0
    model = model.to(device)
    model.train()
    ema = util.EMA(model, args.ema_decay)

    # Get saver
    saver = util.CheckpointSaver(args.save_dir,
                                 max_checkpoints=args.max_checkpoints,
                                 metric_name=args.metric_name,
                                 maximize_metric=args.maximize_metric,
                                 log=log)

    # Get optimizer and scheduler
    optimizer = optim.Adadelta(model.parameters(), args.lr,
                               weight_decay=args.l2_wd)
    scheduler = sched.LambdaLR(optimizer, lambda s: 1.)  # Constant LR

    # Get data loader
    # (context_idxs(context_len,): Indices of the words in the context.,
    # context_char_idx(context_len, max_word_len): Indices of the characters in the context,
    # question_idxs(question_len,): Indices of the words in the question,
    # question_char_idx(question_len, max_word_len): Indices of the characters in the question,
    # y1:start, -1 if no answer: answer start index,
    # y2:start, -1 if no answer: answer end index,
    # id ID of the example)
    log.info('Building dataset...')
    train_dataset = SQuAD(args.train_record_file, args.use_squad_v2)
    train_loader = data.DataLoader(train_dataset,
                                   batch_size=args.batch_size,
                                   shuffle=True,
                                   num_workers=args.num_workers,
                                   collate_fn=collate_fn)
    dev_dataset = SQuAD(args.dev_record_file, args.use_squad_v2)
    dev_loader = data.DataLoader(dev_dataset,
                                 batch_size=args.batch_size,
                                 shuffle=False,
                                 num_workers=args.num_workers,
                                 collate_fn=collate_fn)

    one = torch.FloatTensor([1])
    # Train
    log.info('Training...')
    steps_till_eval = args.eval_steps
    epoch = step // len(train_dataset)
    while epoch != args.num_epochs:
        epoch += 1
        log.info(f'Starting epoch {epoch}...')
        with torch.enable_grad(), \
                tqdm(total=len(train_loader.dataset)) as progress_bar:
            for cw_idxs, cc_idxs, qw_idxs, qc_idxs, y1, y2, ids in train_loader:
                # Setup for forward
                # cw_idxs: Indices of the words in the context
                # cc_idxs: Indices of the characters in the context
                # qw_idxs: Indices of the words in the query
                # qc_idxs: Indices of the characters in teh query
                cw_idxs = cw_idxs.to(device)
                qw_idxs = qw_idxs.to(device)
                # cw_idx with shape(context_len, )
                batch_size = cw_idxs.size(0)
                optimizer.zero_grad()

                # Forward
<<<<<<< HEAD
                log_p1, log_p2 = model(cw_idxs, cc_idxs, qw_idxs, qc_idxs)
=======
                log_p1, log_p2, f = model(cw_idxs, qw_idxs)
>>>>>>> 1da13dee
                y1, y2 = y1.to(device), y2.to(device)
                f = f.to(device)
                # L(theta) = - 1/N * sum(log(P1_yi_1) + log(P2_yi_2))
                loss = F.nll_loss(log_p1, y1) + F.nll_loss(log_p2, y2)
                loss_val = loss.item()

                # Backward
                f.backward(one)
                loss.backward()
                nn.utils.clip_grad_norm_(
                    model.parameters(), args.max_grad_norm)
                optimizer.step()
                scheduler.step(step // batch_size)
                ema(model, step // batch_size)

                # Log info
                step += batch_size
                progress_bar.update(batch_size)
                progress_bar.set_postfix(epoch=epoch,
                                         NLL=loss_val)
                tbx.add_scalar('train/NLL', loss_val, step)
                tbx.add_scalar('train/LR',
                               optimizer.param_groups[0]['lr'],
                               step)

                steps_till_eval -= batch_size
                if steps_till_eval <= 0:
                    steps_till_eval = args.eval_steps

                    # Evaluate and save checkpoint
                    log.info(f'Evaluating at step {step}...')
                    ema.assign(model)
                    results, pred_dict = evaluate(model, dev_loader, device,
                                                  args.dev_eval_file,
                                                  args.max_ans_len,
                                                  args.use_squad_v2)
                    saver.save(step, model, results[args.metric_name], device)
                    ema.resume(model)

                    # Log to console
                    results_str = ', '.join(
                        f'{k}: {v:05.2f}' for k, v in results.items())
                    log.info(f'Dev {results_str}')

                    # Log to TensorBoard
                    log.info('Visualizing in TensorBoard...')
                    for k, v in results.items():
                        tbx.add_scalar(f'dev/{k}', v, step)
                    util.visualize(tbx,
                                   pred_dict=pred_dict,
                                   eval_path=args.dev_eval_file,
                                   step=step,
                                   split='dev',
                                   num_visuals=args.num_visuals)


def evaluate(model, data_loader, device, eval_file, max_len, use_squad_v2):
    nll_meter = util.AverageMeter()

    model.eval()
    pred_dict = {}
    with open(eval_file, 'r') as fh:
        gold_dict = json_load(fh)
    with torch.no_grad(), \
            tqdm(total=len(data_loader.dataset)) as progress_bar:
        for cw_idxs, cc_idxs, qw_idxs, qc_idxs, y1, y2, ids in data_loader:
            # Setup for forward
            cw_idxs = cw_idxs.to(device)
            qw_idxs = qw_idxs.to(device)
            batch_size = cw_idxs.size(0)

            # Forward
            log_p1, log_p2 = model(cw_idxs, cc_idxs, qw_idxs, qc_idxs)
            y1, y2 = y1.to(device), y2.to(device)
            loss = F.nll_loss(log_p1, y1) + F.nll_loss(log_p2, y2)
            nll_meter.update(loss.item(), batch_size)

            # Get F1 and EM scores
            p1, p2 = log_p1.exp(), log_p2.exp()
            starts, ends = util.discretize(p1, p2, max_len, use_squad_v2)

            # Log info
            progress_bar.update(batch_size)
            progress_bar.set_postfix(NLL=nll_meter.avg)

            preds, _ = util.convert_tokens(gold_dict,
                                           ids.tolist(),
                                           starts.tolist(),
                                           ends.tolist(),
                                           use_squad_v2)
            pred_dict.update(preds)

    model.train()

    results = util.eval_dicts(gold_dict, pred_dict, use_squad_v2)
    results_list = [('NLL', nll_meter.avg),
                    ('F1', results['F1']),
                    ('EM', results['EM'])]
    if use_squad_v2:
        results_list.append(('AvNA', results['AvNA']))
    results = OrderedDict(results_list)

    return results, pred_dict


if __name__ == '__main__':
    main(get_train_args())<|MERGE_RESOLUTION|>--- conflicted
+++ resolved
@@ -121,19 +121,13 @@
                 optimizer.zero_grad()
 
                 # Forward
-<<<<<<< HEAD
                 log_p1, log_p2 = model(cw_idxs, cc_idxs, qw_idxs, qc_idxs)
-=======
-                log_p1, log_p2, f = model(cw_idxs, qw_idxs)
->>>>>>> 1da13dee
                 y1, y2 = y1.to(device), y2.to(device)
-                f = f.to(device)
                 # L(theta) = - 1/N * sum(log(P1_yi_1) + log(P2_yi_2))
                 loss = F.nll_loss(log_p1, y1) + F.nll_loss(log_p2, y2)
                 loss_val = loss.item()
 
                 # Backward
-                f.backward(one)
                 loss.backward()
                 nn.utils.clip_grad_norm_(
                     model.parameters(), args.max_grad_norm)
