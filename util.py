"""Utility classes and methods.

Author:
    Chris Chute (chute@stanford.edu)
"""
import logging
import os
import queue
import re
import shutil
import string
import torch
import torch.nn.functional as F
import torch.utils.data as data
import tqdm
import numpy as np
import ujson as json

from collections import Counter


class SQuAD(data.Dataset):
    """Stanford Question Answering Dataset (SQuAD).

    Each item in the dataset is a tuple with the following entries (in order):
        - context_idxs: Indices of the words in the context.
            Shape (context_len,).
        - context_char_idxs: Indices of the characters in the context.
            Shape (context_len, max_word_len).
        - question_idxs: Indices of the words in the question.
            Shape (question_len,).
        - question_char_idxs: Indices of the characters in the question.
            Shape (question_len, max_word_len).
        - y1: Index of word in the context where the answer begins.
            -1 if no answer.
        - y2: Index of word in the context where the answer ends.
            -1 if no answer.
        - id: ID of the example.

    Args:
        data_path (str): Path to .npz file containing pre-processed dataset.
        use_v2 (bool): Whether to use SQuAD 2.0 questions. Otherwise only use SQuAD 1.1.
    """

    def __init__(self, data_path, use_v2=True):
        super(SQuAD, self).__init__()

        dataset = np.load(data_path)
        self.context_idxs = torch.from_numpy(dataset['context_idxs']).long()
        self.context_char_idxs = torch.from_numpy(dataset['context_char_idxs']).long()
        self.question_idxs = torch.from_numpy(dataset['ques_idxs']).long()
        self.question_char_idxs = torch.from_numpy(dataset['ques_char_idxs']).long()
        self.y1s = torch.from_numpy(dataset['y1s']).long()
        self.y2s = torch.from_numpy(dataset['y2s']).long()

        if use_v2:
            # SQuAD 2.0: Use index 0 for no-answer token (token 1 = OOV)
            batch_size, c_len, w_len = self.context_char_idxs.size()
            ones = torch.ones((batch_size, 1), dtype=torch.int64)
            self.context_idxs = torch.cat((ones, self.context_idxs), dim=1)
            self.question_idxs = torch.cat((ones, self.question_idxs), dim=1)

            ones = torch.ones((batch_size, 1, w_len), dtype=torch.int64)
            self.context_char_idxs = torch.cat((ones, self.context_char_idxs), dim=1)
            self.question_char_idxs = torch.cat((ones, self.question_char_idxs), dim=1)

            self.y1s += 1
            self.y2s += 1

        # SQuAD 1.1: Ignore no-answer examples
        self.ids = torch.from_numpy(dataset['ids']).long()
        self.valid_idxs = [idx for idx in range(len(self.ids))
                           if use_v2 or self.y1s[idx].item() >= 0]

    def __getitem__(self, idx):
        idx = self.valid_idxs[idx]
        example = (self.context_idxs[idx],
                   self.context_char_idxs[idx],
                   self.question_idxs[idx],
                   self.question_char_idxs[idx],
                   self.y1s[idx],
                   self.y2s[idx],
                   self.ids[idx])

        return example

    def __len__(self):
        return len(self.valid_idxs)


def collate_fn(examples):
    """Create batch tensors from a list of individual examples returned
    by `SQuAD.__getitem__`. Merge examples of different length by padding
    all examples to the maximum length in the batch.

    Args:
        examples (list): List of tuples of the form (context_idxs, context_char_idxs,
        question_idxs, question_char_idxs, y1s, y2s, ids).

    Returns:
        examples (tuple): Tuple of tensors (context_idxs, context_char_idxs, question_idxs,
        question_char_idxs, y1s, y2s, ids). All of shape (batch_size, ...), where
        the remaining dimensions are the maximum length of examples in the input.

    Adapted from:
        https://github.com/yunjey/seq2seq-dataloader
    """

    def merge_0d(scalars, dtype=torch.int64):
        return torch.tensor(scalars, dtype=dtype)

    def merge_1d(arrays, dtype=torch.int64, pad_value=0):
        lengths = [(a != pad_value).sum() for a in arrays]
        padded = torch.zeros(len(arrays), max(lengths), dtype=dtype)
        for i, seq in enumerate(arrays):
            end = lengths[i]
            padded[i, :end] = seq[:end]
        return padded

    def merge_2d(matrices, dtype=torch.int64, pad_value=0):
        heights = [(m.sum(1) != pad_value).sum() for m in matrices]
        widths = [(m.sum(0) != pad_value).sum() for m in matrices]
        padded = torch.zeros(len(matrices), max(heights), max(widths), dtype=dtype)
        for i, seq in enumerate(matrices):
            height, width = heights[i], widths[i]
            padded[i, :height, :width] = seq[:height, :width]
        return padded

    # Group by tensor type
    context_idxs, context_char_idxs, \
    question_idxs, question_char_idxs, \
    y1s, y2s, ids = zip(*examples)

    # Merge into batch tensors
    context_idxs = merge_1d(context_idxs)
    context_char_idxs = merge_2d(context_char_idxs)
    question_idxs = merge_1d(question_idxs)
    question_char_idxs = merge_2d(question_char_idxs)
    y1s = merge_0d(y1s)
    y2s = merge_0d(y2s)
    ids = merge_0d(ids)

    return (context_idxs, context_char_idxs,
            question_idxs, question_char_idxs,
            y1s, y2s, ids)


class AverageMeter:
    """Keep track of average values over time.

    Adapted from:
        > https://github.com/pytorch/examples/blob/master/imagenet/main.py
    """

    def __init__(self):
        self.avg = 0
        self.sum = 0
        self.count = 0

    def reset(self):
        """Reset meter."""
        self.__init__()

    def update(self, val, num_samples=1):
        """Update meter with new value `val`, the average of `num` samples.

        Args:
            val (float): Average value to update the meter with.
            num_samples (int): Number of samples that were averaged to
                produce `val`.
        """
        self.count += num_samples
        self.sum += val * num_samples
        self.avg = self.sum / self.count


class EMA:
    """Exponential moving average of model parameters.
    Args:
        model (torch.nn.Module): Model with parameters whose EMA will be kept.
        decay (float): Decay rate for exponential moving average.
    """

    def __init__(self, model, decay):
        self.decay = decay
        self.shadow = {}
        self.original = {}

        # Register model parameters
        for name, param in model.named_parameters():
            if param.requires_grad:
                self.shadow[name] = param.data.clone()

    def __call__(self, model, num_updates):
        decay = min(self.decay, (1.0 + num_updates) / (10.0 + num_updates))
        for name, param in model.named_parameters():
            if param.requires_grad:
                assert name in self.shadow
                new_average = \
                    (1.0 - decay) * param.data + decay * self.shadow[name]
                self.shadow[name] = new_average.clone()

    def assign(self, model):
        """Assign exponential moving average of parameter values to the
        respective parameters.
        Args:
            model (torch.nn.Module): Model to assign parameter values.
        """
        for name, param in model.named_parameters():
            if param.requires_grad:
                assert name in self.shadow
                self.original[name] = param.data.clone()
                param.data = self.shadow[name]

    def resume(self, model):
        """Restore original parameters to a model. That is, put back
        the values that were in each parameter at the last call to `assign`.
        Args:
            model (torch.nn.Module): Model to assign parameter values.
        """
        for name, param in model.named_parameters():
            if param.requires_grad:
                assert name in self.shadow
                param.data = self.original[name]


class CheckpointSaver:
    """Class to save and load model checkpoints.

    Save the best checkpoints as measured by a metric value passed into the
    `save` method. Overwrite checkpoints with better checkpoints once
    `max_checkpoints` have been saved.

    Args:
        save_dir (str): Directory to save checkpoints.
        max_checkpoints (int): Maximum number of checkpoints to keep before
            overwriting old ones.
        metric_name (str): Name of metric used to determine best model.
        maximize_metric (bool): If true, best checkpoint is that which maximizes
            the metric value passed in via `save`. Otherwise, best checkpoint
            minimizes the metric.
        log (logging.Logger): Optional logger for printing information.
    """

    def __init__(self, save_dir, max_checkpoints, metric_name,
                 maximize_metric=False, log=None):
        super(CheckpointSaver, self).__init__()

        self.save_dir = save_dir
        self.max_checkpoints = max_checkpoints
        self.metric_name = metric_name
        self.maximize_metric = maximize_metric
        self.best_val = None
        self.ckpt_paths = queue.PriorityQueue()
        self.log = log
        self._print(f"Saver will {'max' if maximize_metric else 'min'}imize {metric_name}...")

    def is_best(self, metric_val):
        """Check whether `metric_val` is the best seen so far.

        Args:
            metric_val (float): Metric value to compare to prior checkpoints.
        """
        if metric_val is None:
            # No metric reported
            return False

        if self.best_val is None:
            # No checkpoint saved yet
            return True

        return ((self.maximize_metric and self.best_val < metric_val)
                or (not self.maximize_metric and self.best_val > metric_val))

    def _print(self, message):
        """Print a message if logging is enabled."""
        if self.log is not None:
            self.log.info(message)

    def save(self, step, model, metric_val, device):
        """Save model parameters to disk.

        Args:
            step (int): Total number of examples seen during training so far.
            model (torch.nn.DataParallel): Model to save.
            metric_val (float): Determines whether checkpoint is best so far.
            device (torch.device): Device where model resides.
        """
        ckpt_dict = {
            'model_name': model.__class__.__name__,
            'model_state': model.cpu().state_dict(),
            'step': step
        }
        model.to(device)

        checkpoint_path = os.path.join(self.save_dir,
                                       f'step_{step}.pth.tar')
        torch.save(ckpt_dict, checkpoint_path)
        self._print(f'Saved checkpoint: {checkpoint_path}')

        if self.is_best(metric_val):
            # Save the best model
            self.best_val = metric_val
            best_path = os.path.join(self.save_dir, 'best.pth.tar')
            shutil.copy(checkpoint_path, best_path)
            self._print(f'New best checkpoint at step {step}...')

        # Add checkpoint path to priority queue (lowest priority removed first)
        if self.maximize_metric:
            priority_order = metric_val
        else:
            priority_order = -metric_val

        self.ckpt_paths.put((priority_order, checkpoint_path))

        # Remove a checkpoint if more than max_checkpoints have been saved
        if self.ckpt_paths.qsize() > self.max_checkpoints:
            _, worst_ckpt = self.ckpt_paths.get()
            try:
                os.remove(worst_ckpt)
                self._print(f'Removed checkpoint: {worst_ckpt}')
            except OSError:
                # Avoid crashing if checkpoint has been removed or protected
                pass


def load_model(model, checkpoint_path, gpu_ids, return_step=True):
    """Load model parameters from disk.

    Args:
        model (torch.nn.DataParallel): Load parameters into this model.
        checkpoint_path (str): Path to checkpoint to load.
        gpu_ids (list): GPU IDs for DataParallel.
        return_step (bool): Also return the step at which checkpoint was saved.

    Returns:
        model (torch.nn.DataParallel): Model loaded from checkpoint.
        step (int): Step at which checkpoint was saved. Only if `return_step`.
    """
    device = f"cuda:{gpu_ids[0] if gpu_ids else 'cpu'}"
    ckpt_dict = torch.load(checkpoint_path, map_location=device)

    # Build model, load parameters
    model.load_state_dict(ckpt_dict['model_state'])

    if return_step:
        step = ckpt_dict['step']
        return model, step

    return model


def get_available_devices():
    """Get IDs of all available GPUs.

    Returns:
        device (torch.device): Main device (GPU 0 or CPU).
        gpu_ids (list): List of IDs of all GPUs that are available.
    """
    gpu_ids = []
    if torch.cuda.is_available():
        gpu_ids += [gpu_id for gpu_id in range(torch.cuda.device_count())]
        device = torch.device(f'cuda:{gpu_ids[0]}')
        torch.cuda.set_device(device)
    else:
        device = torch.device('cpu')

    return device, gpu_ids


def masked_softmax(logits, mask, dim=-1, log_softmax=False):
    """Take the softmax of `logits` over given dimension, and set
    entries to 0 wherever `mask` is 0.

    Args:
        logits (torch.Tensor): Inputs to the softmax function.
        mask (torch.Tensor): Same shape as `logits`, with 0 indicating
            positions that should be assigned 0 probability in the output.
        dim (int): Dimension over which to take softmax.
        log_softmax (bool): Take log-softmax rather than regular softmax.
            E.g., some PyTorch functions such as `F.nll_loss` expect log-softmax.

    Returns:
        probs (torch.Tensor): Result of taking masked softmax over the logits.
    """
    mask = mask.type(torch.float32)
    masked_logits = mask * logits + (1 - mask) * -1e30
    softmax_fn = F.log_softmax if log_softmax else F.softmax
    probs = softmax_fn(masked_logits, dim)

    return probs


def visualize(tbx, pred_dict, eval_path, step, split, num_visuals):
    """Visualize text examples to TensorBoard.

    Args:
        tbx (tensorboardX.SummaryWriter): Summary writer.
        pred_dict (dict): dict of predictions of the form id -> pred.
        eval_path (str): Path to eval JSON file.
        step (int): Number of examples seen so far during training.
        split (str): Name of data split being visualized.
        num_visuals (int): Number of visuals to select at random from preds.
    """
    if num_visuals <= 0:
        return
    if num_visuals > len(pred_dict):
        num_visuals = len(pred_dict)

    visual_ids = np.random.choice(list(pred_dict), size=num_visuals, replace=False)

    with open(eval_path, 'r') as eval_file:
        eval_dict = json.load(eval_file)
    for i, id_ in enumerate(visual_ids):
        pred = pred_dict[id_] or 'N/A'
        example = eval_dict[str(id_)]
        question = example['question']
        context = example['context']
        answers = example['answers']

        gold = answers[0] if answers else 'N/A'
        tbl_fmt = (f'- **Question:** {question}\n'
                   + f'- **Context:** {context}\n'
                   + f'- **Answer:** {gold}\n'
                   + f'- **Prediction:** {pred}')
        tbx.add_text(tag=f'{split}/{i + 1}_of_{num_visuals}',
                     text_string=tbl_fmt,
                     global_step=step)


# Find common substring:
def find_lcseque(s1, s2):
    # 生成字符串长度加1的0矩阵，m用来保存对应位置匹配的结果
    # s1: answer, s2: prediction
    m = [[0 for x in range(len(s2) + 1)] for y in range(len(s1) + 1)]
    # d用来记录转移方向
    d = [[None for x in range(len(s2) + 1)] for y in range(len(s1) + 1)]

    for p1 in range(len(s1)):
        for p2 in range(len(s2)):
            if s1[p1] == s2[p2]:  # 字符匹配成功，则该位置的值为左上方的值加1
                m[p1 + 1][p2 + 1] = m[p1][p2] + 1
                d[p1 + 1][p2 + 1] = 'ok'
            elif m[p1 + 1][p2] > m[p1][p2 + 1]:  # 左值大于上值，则该位置的值为左值，并标记回溯时的方向
                m[p1 + 1][p2 + 1] = m[p1 + 1][p2]
                d[p1 + 1][p2 + 1] = 'left'
            else:  # 上值大于左值，则该位置的值为上值，并标记方向up
                m[p1 + 1][p2 + 1] = m[p1][p2 + 1]
                d[p1 + 1][p2 + 1] = 'up'
    (p1, p2) = (len(s1), len(s2))
    s = []
    while m[p1][p2]:  # 不为None时
        c = d[p1][p2]
        if c == 'ok':  # 匹配成功，插入该字符，并向左上角找下一个
            s.append(s1[p1 - 1])
            p1 -= 1
            p2 -= 1
        if c == 'left':  # 根据标记，向左找下一个
            p2 -= 1
        if c == 'up':  # 根据标记，向上找下一个
            p1 -= 1
    s.reverse()
    if len(s) != 0:
        if len(s1) > len(s2):
            # answer is longer than pred.
            return 1
        else:
            # pred is longer than answer.
            return 2
    return 0


# example = {"context_tokens": context_tokens,
#                                "context_chars": context_chars,
#                                "ques_tokens": ques_tokens,
#                                "ques_chars": ques_chars,
#                                "y1s": y1s,
#                                "y2s": y2s,
#                                "id": total}

# Modified by Li Zuoyan
def visualize_error(tbx, pred_dict, eval_path, step, split, num_visuals=100000000,
                    vs_error_mode=0, Y1=None, Y2=None, P1=None, P2=None):
    """Visualize text examples to TensorBoard.
    Args:
        tbx (tensorboardX.SummaryWriter): Summary writer.
        pred_dict (dict): dict of predictions of the form id -> pred.
        eval_path (str): Path to eval JSON file.
        step (int): Number of examples seen so far during training.
        split (str): Name of data split being visualized.
        num_visuals (int): Number of visuals to select at random from preds.

        Created by Li zuoyan
        vs_error_mod (int):
        0 for all errors,
        1 for index of all answers and predicts,
        2 for the length of prediction is shorter than answer for first errors,
        3 for the length of prediction is longer than answer for first errors.
    """
    if num_visuals <= 0:
        return
    if num_visuals > len(pred_dict):
        num_visuals = len(pred_dict)
    visual_ids = np.random.choice(list(pred_dict), size=num_visuals, replace=False)
    with open(eval_path, 'r') as eval_file:
        eval_dict = json.load(eval_file)
    for i, id_ in enumerate(visual_ids):
        pred = pred_dict[id_] or 'N/A'
        example = eval_dict[str(id_)]
        question = example['question']
        context = example['context']
        answers = example['answers']
<<<<<<< HEAD
        
        print(type(id_), id_)
        y1 = list(Y1.values())[int(id_)]
        y2 = list(Y2.values())[int(id_)]
        p1 = list(P1.values())[int(id_)]
        p2 = list(P2.values())[int(id_)]

=======
        y1s = Y1['tensor(%s)'%(str(id_))]
        y2s = Y2['tensor(%s)'%(str(id_))]
        p1 = P1[str(id_)]
        p2 = P2[str(id_)]
>>>>>>> e1ac10da
        gold = answers[0] if answers else 'N/A'
        if int(vs_error_mode) == 0:
            isAnswer = 0
            for i, a_answer in enumerate(answers):
                print(pred, a_answer)
                isAnswer = compute_em(pred, a_answer)
                if isAnswer == 1:
                    break
            if isAnswer == 0:
                tbl_fmt = (f'- **Question:** {question}\n'
                           + f'- **Context:** {context}\n'
                           + f'- **Answer:** {answers}\n'
                           + f'- **Prediction:** {pred}')

                tbx.add_text(tag=f'{split}/{i + 1}_of_{num_visuals}',
                             text_string=tbl_fmt,
                             global_step=step)
                
        elif vs_error_mode == 1:
            isAnswer = 0
            for i, a_answer in enumerate(answers):
                isAnswer = compute_em(pred, a_answer)
                if isAnswer == 1:
                    break
            if isAnswer == 0 and gold != pred and pred != 'N/A':
                start_Ans = 0.0
                end_Ans = 0.0
                avg_start = 0.0
                avg_end = 0.0
                if gold != 'N/A':
                    i = 0
                    for ch in y1s:
                        i += 1
                        start_Ans += ch
                    for ch in y2s:
                        end_Ans += ch
                    start_Ans = start_Ans / float(i)
                    end_Ans = end_Ans / float(i)
                    avg_start = start_Ans - p1
                    avg_end = end_Ans - p2                  
                tbl_fmt = (f'- **Question:** {question}\n'
                           + f'- **Context:** {context}\n'
                           + f'- **Answer:** {gold}\n'
                           + f'- **Prediction:** {pred}\n'
<<<<<<< HEAD
                           + f'- **IndexAns:** {(y1, y2)}\n'
                           + f'- **IndexPre:** {(p1, p2)}')

                tbx.add_text(tag=f'{split}/{i + 1}_of_{num_visuals}',
                             text_string=tbl_fmt,
                             global_step=step)
        elif vs_error_mode == 2:
            # shorter length of prediction than Answer
            if gold != pred and 下·pred in gold:
                tbl_fmt = (f'- **Question:** {question}\n'
                           + f'- **Context:** {context}\n'
                           + f'- **Answer:** {gold}\n'
                           + f'- **Prediction:** {pred}')

                tbx.add_text(tag=f'{split}/{i + 1}_of_{num_visuals}',
                             text_string=tbl_fmt,
                             global_step=step)
        elif vs_error_mode == 3:
            if gold != pred and gold in pred:
                tbl_fmt = (f'- **Question:** {question}\n'
                           + f'- **Context:** {context}\n'
                           + f'- **Answer:** {gold}\n'
                           + f'- **Prediction:** {pred}')

=======
                           + f'- **(start_shift, end_shift):** {(avg_start, avg_end)}\n'
                           + f'- **(start_Ans, end_Ans):** {(start_Ans, end_Ans)}')
        
>>>>>>> e1ac10da
                tbx.add_text(tag=f'{split}/{i + 1}_of_{num_visuals}',
                             text_string=tbl_fmt,
                             global_step=step)


def save_preds(preds, save_dir, file_name='predictions.csv'):
    """Save predictions `preds` to a CSV file named `file_name` in `save_dir`.

    Args:
        preds (list): List of predictions each of the form (id, start, end),
            where id is an example ID, and start/end are indices in the context.
        save_dir (str): Directory in which to save the predictions file.
        file_name (str): File name for the CSV file.

    Returns:
        save_path (str): Path where CSV file was saved.
    """
    # Validate format
    if (not isinstance(preds, list)
            or any(not isinstance(p, tuple) or len(p) != 3 for p in preds)):
        raise ValueError('preds must be a list of tuples (id, start, end)')

    # Make sure predictions are sorted by ID
    preds = sorted(preds, key=lambda p: p[0])

    # Save to a CSV file
    save_path = os.path.join(save_dir, file_name)
    np.savetxt(save_path, np.array(preds), delimiter=',', fmt='%d')

    return save_path


def get_save_dir(base_dir, name, training, id_max=100):
    """Get a unique save directory by appending the smallest positive integer
    `id < id_max` that is not already taken (i.e., no dir exists with that id).

    Args:
        base_dir (str): Base directory in which to make save directories.
        name (str): Name to identify this training run. Need not be unique.
        training (bool): Save dir. is for training (determines subdirectory).
        id_max (int): Maximum ID number before raising an exception.

    Returns:
        save_dir (str): Path to a new directory with a unique name.
    """
    for uid in range(1, id_max):
        subdir = 'train' if training else 'test'
        save_dir = os.path.join(base_dir, subdir, f'{name}-{uid:02d}')
        if not os.path.exists(save_dir):
            os.makedirs(save_dir)
            return save_dir

    raise RuntimeError('Too many save directories created with the same name. \
                       Delete old save directories or use another name.')


def get_logger(log_dir, name):
    """Get a `logging.Logger` instance that prints to the console
    and an auxiliary file.

    Args:
        log_dir (str): Directory in which to create the log file.
        name (str): Name to identify the logs.

    Returns:
        logger (logging.Logger): Logger instance for logging events.
    """

    class StreamHandlerWithTQDM(logging.Handler):
        """Let `logging` print without breaking `tqdm` progress bars.

        See Also:
            > https://stackoverflow.com/questions/38543506
        """

        def emit(self, record):
            try:
                msg = self.format(record)
                tqdm.tqdm.write(msg)
                self.flush()
            except (KeyboardInterrupt, SystemExit):
                raise
            except:
                self.handleError(record)

    # Create logger
    logger = logging.getLogger(name)
    logger.setLevel(logging.DEBUG)

    # Log everything (i.e., DEBUG level and above) to a file
    log_path = os.path.join(log_dir, 'log.txt')
    file_handler = logging.FileHandler(log_path)
    file_handler.setLevel(logging.DEBUG)

    # Log everything except DEBUG level (i.e., INFO level and above) to console
    console_handler = StreamHandlerWithTQDM()
    console_handler.setLevel(logging.INFO)

    # Create format for the logs
    file_formatter = logging.Formatter('[%(asctime)s] %(message)s',
                                       datefmt='%m.%d.%y %H:%M:%S')
    file_handler.setFormatter(file_formatter)
    console_formatter = logging.Formatter('[%(asctime)s] %(message)s',
                                          datefmt='%m.%d.%y %H:%M:%S')
    console_handler.setFormatter(console_formatter)

    # add the handlers to the logger
    logger.addHandler(file_handler)
    logger.addHandler(console_handler)

    return logger


def torch_from_json(path, dtype=torch.float32):
    """Load a PyTorch Tensor from a JSON file.

    Args:
        path (str): Path to the JSON file to load.
        dtype (torch.dtype): Data type of loaded array.

    Returns:
        tensor (torch.Tensor): Tensor loaded from JSON file.
    """
    with open(path, 'r') as fh:
        array = np.array(json.load(fh))

    tensor = torch.from_numpy(array).type(dtype)

    return tensor


def discretize(p_start, p_end, max_len=15, no_answer=False):
    """Discretize soft predictions to get start and end indices.

    Choose the pair `(i, j)` of indices that maximizes `p1[i] * p2[j]`
    subject to `i <= j` and `j - i + 1 <= max_len`.

    Args:
        p_start (torch.Tensor): Soft predictions for start index.
            Shape (batch_size, context_len).
        p_end (torch.Tensor): Soft predictions for end index.
            Shape (batch_size, context_len).
        max_len (int): Maximum length of the discretized prediction.
            I.e., enforce that `preds[i, 1] - preds[i, 0] + 1 <= max_len`.
        no_answer (bool): Treat 0-index as the no-answer prediction. Consider
            a prediction no-answer if `preds[0, 0] * preds[0, 1]` is greater
            than the probability assigned to the max-probability span.

    Returns:
        start_idxs (torch.Tensor): Hard predictions for start index.
            Shape (batch_size,)
        end_idxs (torch.Tensor): Hard predictions for end index.
            Shape (batch_size,)
    """
    if p_start.min() < 0 or p_start.max() > 1 \
            or p_end.min() < 0 or p_end.max() > 1:
        raise ValueError('Expected p_start and p_end to have values in [0, 1]')

    # Compute pairwise probabilities
    p_start = p_start.unsqueeze(dim=2)
    p_end = p_end.unsqueeze(dim=1)
    p_joint = torch.matmul(p_start, p_end)  # (batch_size, c_len, c_len)

    # Restrict to pairs (i, j) such that i <= j <= i + max_len - 1
    c_len, device = p_start.size(1), p_start.device
    is_legal_pair = torch.triu(torch.ones((c_len, c_len), device=device))
    is_legal_pair -= torch.triu(torch.ones((c_len, c_len), device=device),
                                diagonal=max_len)
    if no_answer:
        # Index 0 is no-answer
        p_no_answer = p_joint[:, 0, 0].clone()
        is_legal_pair[0, :] = 0
        is_legal_pair[:, 0] = 0
    else:
        p_no_answer = None
    p_joint *= is_legal_pair

    # Take pair (i, j) that maximizes p_joint
    max_in_row, _ = torch.max(p_joint, dim=2)
    max_in_col, _ = torch.max(p_joint, dim=1)
    start_idxs = torch.argmax(max_in_row, dim=-1)
    end_idxs = torch.argmax(max_in_col, dim=-1)

    if no_answer:
        # Predict no-answer whenever p_no_answer > max_prob
        max_prob, _ = torch.max(max_in_col, dim=-1)
        start_idxs[p_no_answer > max_prob] = 0
        end_idxs[p_no_answer > max_prob] = 0

    return start_idxs, end_idxs


# def convert_tokens(eval_dict, qa_id, y_start_list, y_end_list, no_answer):
# Modified to get indexs of predictions.  Li Zuoyan
def convert_tokens(eval_dict, qa_id, y_start_list, y_end_list, no_answer, starts=None, ends=None):
    """Convert predictions to tokens from the context.

    Args:
        eval_dict (dict): Dictionary with eval info for the dataset. This is
            used to perform the mapping from IDs and indices to actual text.
        qa_id (int): List of QA example IDs.
        y_start_list (list): List of start predictions.
        y_end_list (list): List of end predictions.
        no_answer (bool): Questions can have no answer. E.g., SQuAD 2.0.

    Returns:
        pred_dict (dict): Dictionary index IDs -> predicted answer text.
        sub_dict (dict): Dictionary UUIDs -> predicted answer text (submission).
    """
    if starts is None:
        starts = {}
    if ends is None:
        ends = {}
    pred_dict = {}
    sub_dict = {}
    for qid, y_start, y_end in zip(qa_id, y_start_list, y_end_list):
        context = eval_dict[str(qid)]["context"]
        spans = eval_dict[str(qid)]["spans"]
        uuid = eval_dict[str(qid)]["uuid"]
        if no_answer and (y_start == 0 or y_end == 0):
            pred_dict[str(qid)] = ''
            sub_dict[uuid] = ''
            # Modified
            starts[str(qid)] = -1
            ends[str(qid)] = -1
            # end modified
        else:
            if no_answer:
                y_start, y_end = y_start - 1, y_end - 1
            start_idx = spans[y_start][0]
            end_idx = spans[y_end][1]
            pred_dict[str(qid)] = context[start_idx: end_idx]  # get a string of pre within a dictionary. LZY
            sub_dict[uuid] = context[start_idx: end_idx]
            # Modified
            starts[str(qid)] = start_idx
            ends[str(qid)] = end_idx
            # end modified
    return pred_dict, sub_dict


def metric_max_over_ground_truths(metric_fn, prediction, ground_truths):
    if not ground_truths:
        return metric_fn(prediction, '')
    scores_for_ground_truths = []
    for ground_truth in ground_truths:
        score = metric_fn(prediction, ground_truth)
        scores_for_ground_truths.append(score)
    return max(scores_for_ground_truths)


def eval_dicts(gold_dict, pred_dict, no_answer):
    avna = f1 = em = total = 0
    for key, value in pred_dict.items():
        total += 1
        ground_truths = gold_dict[key]['answers']
        prediction = value
        em += metric_max_over_ground_truths(compute_em, prediction, ground_truths)
        f1 += metric_max_over_ground_truths(compute_f1, prediction, ground_truths)
        if no_answer:
            avna += compute_avna(prediction, ground_truths)

    eval_dict = {'EM': 100. * em / total,
                 'F1': 100. * f1 / total}

    if no_answer:
        eval_dict['AvNA'] = 100. * avna / total

    return eval_dict


def compute_avna(prediction, ground_truths):
    """Compute answer vs. no-answer accuracy."""
    return float(bool(prediction) == bool(ground_truths))


# All methods below this line are from the official SQuAD 2.0 eval script
# https://worksheets.codalab.org/rest/bundles/0x6b567e1cf2e041ec80d7098f031c5c9e/contents/blob/
def normalize_answer(s):
    """Convert to lowercase and remove punctuation, articles and extra whitespace."""

    def remove_articles(text):
        regex = re.compile(r'\b(a|an|the)\b', re.UNICODE)
        return re.sub(regex, ' ', text)

    def white_space_fix(text):
        return ' '.join(text.split())

    def remove_punc(text):
        exclude = set(string.punctuation)
        return ''.join(ch for ch in text if ch not in exclude)

    def lower(text):
        return text.lower()

    return white_space_fix(remove_articles(remove_punc(lower(s))))


def get_tokens(s):
    if not s:
        return []
    return normalize_answer(s).split()


def compute_em(a_gold, a_pred):
    return int(normalize_answer(a_gold) == normalize_answer(a_pred))


def compute_f1(a_gold, a_pred):
    gold_toks = get_tokens(a_gold)
    pred_toks = get_tokens(a_pred)
    common = Counter(gold_toks) & Counter(pred_toks)
    num_same = sum(common.values())
    if len(gold_toks) == 0 or len(pred_toks) == 0:
        # If either is no-answer, then F1 is 1 if they agree, 0 otherwise
        return int(gold_toks == pred_toks)
    if num_same == 0:
        return 0
    precision = 1.0 * num_same / len(pred_toks)
    recall = 1.0 * num_same / len(gold_toks)
    f1 = (2 * precision * recall) / (precision + recall)
    return f1<|MERGE_RESOLUTION|>--- conflicted
+++ resolved
@@ -510,20 +510,12 @@
         question = example['question']
         context = example['context']
         answers = example['answers']
-<<<<<<< HEAD
-        
-        print(type(id_), id_)
-        y1 = list(Y1.values())[int(id_)]
-        y2 = list(Y2.values())[int(id_)]
-        p1 = list(P1.values())[int(id_)]
-        p2 = list(P2.values())[int(id_)]
-
-=======
+
         y1s = Y1['tensor(%s)'%(str(id_))]
         y2s = Y2['tensor(%s)'%(str(id_))]
         p1 = P1[str(id_)]
         p2 = P2[str(id_)]
->>>>>>> e1ac10da
+        
         gold = answers[0] if answers else 'N/A'
         if int(vs_error_mode) == 0:
             isAnswer = 0
@@ -568,36 +560,9 @@
                            + f'- **Context:** {context}\n'
                            + f'- **Answer:** {gold}\n'
                            + f'- **Prediction:** {pred}\n'
-<<<<<<< HEAD
-                           + f'- **IndexAns:** {(y1, y2)}\n'
-                           + f'- **IndexPre:** {(p1, p2)}')
-
-                tbx.add_text(tag=f'{split}/{i + 1}_of_{num_visuals}',
-                             text_string=tbl_fmt,
-                             global_step=step)
-        elif vs_error_mode == 2:
-            # shorter length of prediction than Answer
-            if gold != pred and 下·pred in gold:
-                tbl_fmt = (f'- **Question:** {question}\n'
-                           + f'- **Context:** {context}\n'
-                           + f'- **Answer:** {gold}\n'
-                           + f'- **Prediction:** {pred}')
-
-                tbx.add_text(tag=f'{split}/{i + 1}_of_{num_visuals}',
-                             text_string=tbl_fmt,
-                             global_step=step)
-        elif vs_error_mode == 3:
-            if gold != pred and gold in pred:
-                tbl_fmt = (f'- **Question:** {question}\n'
-                           + f'- **Context:** {context}\n'
-                           + f'- **Answer:** {gold}\n'
-                           + f'- **Prediction:** {pred}')
-
-=======
                            + f'- **(start_shift, end_shift):** {(avg_start, avg_end)}\n'
                            + f'- **(start_Ans, end_Ans):** {(start_Ans, end_Ans)}')
-        
->>>>>>> e1ac10da
+
                 tbx.add_text(tag=f'{split}/{i + 1}_of_{num_visuals}',
                              text_string=tbl_fmt,
                              global_step=step)
